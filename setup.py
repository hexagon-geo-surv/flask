import io
import re

from setuptools import find_packages
from setuptools import setup

with io.open("README.rst", "rt", encoding="utf8") as f:
    readme = f.read()

<<<<<<< HEAD
with io.open("src/flask/__init__.py", "rt", encoding="utf8") as f:
    version = re.search(r"__version__ = \"(.*?)\"", f.read()).group(1)
=======
with io.open("flask/__init__.py", "rt", encoding="utf8") as f:
    version = re.search(r"__version__ = \'(.*?)\'", f.read()).group(1)
>>>>>>> 31d3c7e7

setup(
    name="Flask",
    version=version,
<<<<<<< HEAD
    url="https://www.palletsprojects.com/p/flask/",
    project_urls=OrderedDict(
        (
            ("Documentation", "http://flask.pocoo.org/docs/"),
            ("Code", "https://github.com/pallets/flask"),
            ("Issue tracker", "https://github.com/pallets/flask/issues"),
        )
    ),
    license="BSD",
    author="Armin Ronacher",
    author_email="armin.ronacher@active-4.com",
    maintainer="Pallets team",
    maintainer_email="contact@palletsprojects.com",
    description="A simple framework for building complex web applications.",
    long_description=readme,
    packages=find_packages("src"),
    package_dir={"": "src"},
    include_package_data=True,
    zip_safe=False,
    platforms="any",
    python_requires=">=2.7,!=3.0.*,!=3.1.*,!=3.2.*,!=3.3.*",
    install_requires=[
        "Werkzeug>=0.15",
        "Jinja2>=2.10.1",
=======
    url="https://palletsprojects.com/p/flask/",
    project_urls={
        "Documentation": "http://flask.palletsprojects.com/",
        "Code": "https://github.com/pallets/flask",
        "Issue tracker": "https://github.com/pallets/flask/issues",
    },
    license="BSD-3-Clause",
    author="Armin Ronacher",
    author_email="armin.ronacher@active-4.com",
    maintainer="Pallets",
    maintainer_email="contact@palletsprojects.com",
    description="A simple framework for building complex web applications.",
    long_description=readme,
    classifiers=[
        "Development Status :: 5 - Production/Stable",
        "Environment :: Web Environment",
        "Framework :: Flask",
        "Intended Audience :: Developers",
        "License :: OSI Approved :: BSD License",
        "Operating System :: OS Independent",
        "Programming Language :: Python",
        "Programming Language :: Python :: 2",
        "Programming Language :: Python :: 2.7",
        "Programming Language :: Python :: 3",
        "Programming Language :: Python :: 3.4",
        "Programming Language :: Python :: 3.5",
        "Programming Language :: Python :: 3.6",
        "Topic :: Internet :: WWW/HTTP :: Dynamic Content",
        "Topic :: Internet :: WWW/HTTP :: WSGI :: Application",
        "Topic :: Software Development :: Libraries :: Application Frameworks",
        "Topic :: Software Development :: Libraries :: Python Modules",
    ],
    packages=find_packages(),
    include_package_data=True,
    python_requires=">=2.7, !=3.0.*, !=3.1.*, !=3.2.*, !=3.3.*",
    install_requires=[
        "Werkzeug>=0.14",
        "Jinja2>=2.10",
>>>>>>> 31d3c7e7
        "itsdangerous>=0.24",
        "click>=5.1",
    ],
    extras_require={
        "dotenv": ["python-dotenv"],
        "dev": [
<<<<<<< HEAD
            "pytest>=3",
=======
            "pytest",
>>>>>>> 31d3c7e7
            "coverage",
            "tox",
            "sphinx",
            "pallets-sphinx-themes",
            "sphinxcontrib-log-cabinet",
<<<<<<< HEAD
            "pre-commit",
        ],
        "docs": ["sphinx", "pallets-sphinx-themes", "sphinxcontrib-log-cabinet"],
    },
    classifiers=[
        "Development Status :: 5 - Production/Stable",
        "Environment :: Web Environment",
        "Framework :: Flask",
        "Intended Audience :: Developers",
        "License :: OSI Approved :: BSD License",
        "Operating System :: OS Independent",
        "Programming Language :: Python",
        "Programming Language :: Python :: 2",
        "Programming Language :: Python :: 2.7",
        "Programming Language :: Python :: 3",
        "Programming Language :: Python :: 3.4",
        "Programming Language :: Python :: 3.5",
        "Programming Language :: Python :: 3.6",
        "Programming Language :: Python :: 3.7",
        "Topic :: Internet :: WWW/HTTP :: Dynamic Content",
        "Topic :: Internet :: WWW/HTTP :: WSGI :: Application",
        "Topic :: Software Development :: Libraries :: Application Frameworks",
        "Topic :: Software Development :: Libraries :: Python Modules",
    ],
=======
            "sphinx-issues",
        ],
        "docs": [
            "sphinx",
            "pallets-sphinx-themes",
            "sphinxcontrib-log-cabinet",
            "sphinx-issues",
        ],
    },
>>>>>>> 31d3c7e7
    entry_points={"console_scripts": ["flask = flask.cli:main"]},
)<|MERGE_RESOLUTION|>--- conflicted
+++ resolved
@@ -7,43 +7,12 @@
 with io.open("README.rst", "rt", encoding="utf8") as f:
     readme = f.read()
 
-<<<<<<< HEAD
 with io.open("src/flask/__init__.py", "rt", encoding="utf8") as f:
-    version = re.search(r"__version__ = \"(.*?)\"", f.read()).group(1)
-=======
-with io.open("flask/__init__.py", "rt", encoding="utf8") as f:
-    version = re.search(r"__version__ = \'(.*?)\'", f.read()).group(1)
->>>>>>> 31d3c7e7
+    version = re.search(r'__version__ = "(.*?)"', f.read()).group(1)
 
 setup(
     name="Flask",
     version=version,
-<<<<<<< HEAD
-    url="https://www.palletsprojects.com/p/flask/",
-    project_urls=OrderedDict(
-        (
-            ("Documentation", "http://flask.pocoo.org/docs/"),
-            ("Code", "https://github.com/pallets/flask"),
-            ("Issue tracker", "https://github.com/pallets/flask/issues"),
-        )
-    ),
-    license="BSD",
-    author="Armin Ronacher",
-    author_email="armin.ronacher@active-4.com",
-    maintainer="Pallets team",
-    maintainer_email="contact@palletsprojects.com",
-    description="A simple framework for building complex web applications.",
-    long_description=readme,
-    packages=find_packages("src"),
-    package_dir={"": "src"},
-    include_package_data=True,
-    zip_safe=False,
-    platforms="any",
-    python_requires=">=2.7,!=3.0.*,!=3.1.*,!=3.2.*,!=3.3.*",
-    install_requires=[
-        "Werkzeug>=0.15",
-        "Jinja2>=2.10.1",
-=======
     url="https://palletsprojects.com/p/flask/",
     project_urls={
         "Documentation": "http://flask.palletsprojects.com/",
@@ -68,54 +37,6 @@
         "Programming Language :: Python :: 2",
         "Programming Language :: Python :: 2.7",
         "Programming Language :: Python :: 3",
-        "Programming Language :: Python :: 3.4",
-        "Programming Language :: Python :: 3.5",
-        "Programming Language :: Python :: 3.6",
-        "Topic :: Internet :: WWW/HTTP :: Dynamic Content",
-        "Topic :: Internet :: WWW/HTTP :: WSGI :: Application",
-        "Topic :: Software Development :: Libraries :: Application Frameworks",
-        "Topic :: Software Development :: Libraries :: Python Modules",
-    ],
-    packages=find_packages(),
-    include_package_data=True,
-    python_requires=">=2.7, !=3.0.*, !=3.1.*, !=3.2.*, !=3.3.*",
-    install_requires=[
-        "Werkzeug>=0.14",
-        "Jinja2>=2.10",
->>>>>>> 31d3c7e7
-        "itsdangerous>=0.24",
-        "click>=5.1",
-    ],
-    extras_require={
-        "dotenv": ["python-dotenv"],
-        "dev": [
-<<<<<<< HEAD
-            "pytest>=3",
-=======
-            "pytest",
->>>>>>> 31d3c7e7
-            "coverage",
-            "tox",
-            "sphinx",
-            "pallets-sphinx-themes",
-            "sphinxcontrib-log-cabinet",
-<<<<<<< HEAD
-            "pre-commit",
-        ],
-        "docs": ["sphinx", "pallets-sphinx-themes", "sphinxcontrib-log-cabinet"],
-    },
-    classifiers=[
-        "Development Status :: 5 - Production/Stable",
-        "Environment :: Web Environment",
-        "Framework :: Flask",
-        "Intended Audience :: Developers",
-        "License :: OSI Approved :: BSD License",
-        "Operating System :: OS Independent",
-        "Programming Language :: Python",
-        "Programming Language :: Python :: 2",
-        "Programming Language :: Python :: 2.7",
-        "Programming Language :: Python :: 3",
-        "Programming Language :: Python :: 3.4",
         "Programming Language :: Python :: 3.5",
         "Programming Language :: Python :: 3.6",
         "Programming Language :: Python :: 3.7",
@@ -124,7 +45,25 @@
         "Topic :: Software Development :: Libraries :: Application Frameworks",
         "Topic :: Software Development :: Libraries :: Python Modules",
     ],
-=======
+    packages=find_packages("src"),
+    package_dir={"": "src"},
+    include_package_data=True,
+    python_requires=">=2.7, !=3.0.*, !=3.1.*, !=3.2.*, !=3.3.*, !=3.4.*",
+    install_requires=[
+        "Werkzeug>=0.15",
+        "Jinja2>=2.10.1",
+        "itsdangerous>=0.24",
+        "click>=5.1",
+    ],
+    extras_require={
+        "dotenv": ["python-dotenv"],
+        "dev": [
+            "pytest",
+            "coverage",
+            "tox",
+            "sphinx",
+            "pallets-sphinx-themes",
+            "sphinxcontrib-log-cabinet",
             "sphinx-issues",
         ],
         "docs": [
@@ -134,6 +73,5 @@
             "sphinx-issues",
         ],
     },
->>>>>>> 31d3c7e7
     entry_points={"console_scripts": ["flask = flask.cli:main"]},
 )