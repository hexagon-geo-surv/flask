from setuptools import setup

# Metadata goes in setup.cfg. These are here for GitHub's dependency graph.
setup(
    name="Flask",
    install_requires=[
<<<<<<< HEAD
        "Werkzeug>=2.0",
        "Jinja2>=3.0",
        "itsdangerous>=2.0",
        "click>=7.1.2",
=======
        "Werkzeug >= 0.15, < 2.0",
        "Jinja2 >= 2.10.1, < 3.0",
        "itsdangerous >= 0.24, < 2.0",
        "click >= 5.1, < 8.0",
>>>>>>> c04b0de5
    ],
    extras_require={
        "async": ["asgiref>=3.2"],
        "dotenv": ["python-dotenv"],
    },
)<|MERGE_RESOLUTION|>--- conflicted
+++ resolved
@@ -4,20 +4,13 @@
 setup(
     name="Flask",
     install_requires=[
-<<<<<<< HEAD
-        "Werkzeug>=2.0",
-        "Jinja2>=3.0",
-        "itsdangerous>=2.0",
-        "click>=7.1.2",
-=======
-        "Werkzeug >= 0.15, < 2.0",
-        "Jinja2 >= 2.10.1, < 3.0",
-        "itsdangerous >= 0.24, < 2.0",
-        "click >= 5.1, < 8.0",
->>>>>>> c04b0de5
+        "Werkzeug >= 2.0",
+        "Jinja2 >= 3.0",
+        "itsdangerous >= 2.0",
+        "click >= 7.1.2",
     ],
     extras_require={
-        "async": ["asgiref>=3.2"],
+        "async": ["asgiref >= 3.2"],
         "dotenv": ["python-dotenv"],
     },
 )