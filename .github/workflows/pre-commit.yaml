name: pre-commit
on:
  pull_request:
  push:
    branches: [main, stable]
jobs:
  main:
    runs-on: ubuntu-latest
    steps:
<<<<<<< HEAD
    - uses: actions/checkout@11bd71901bbe5b1630ceea73d27597364c9af683 # v4.2.2
    - uses: actions/setup-python@a26af69be951a213d495a4c3e4e4022e16d87065 # v5.6.0
      with:
        python-version: 3.x
    - uses: pre-commit/action@2c7b3805fd2a0fd8c1884dcaebf91fc102a13ecd # v3.0.1
    - uses: pre-commit-ci/lite-action@5d6cc0eb514c891a40562a58a8e71576c5c7fb43 # v1.1.0
      if: ${{ !cancelled() }}
=======
      - uses: actions/checkout@11bd71901bbe5b1630ceea73d27597364c9af683 # v4.2.2
      - uses: astral-sh/setup-uv@6b9c6063abd6010835644d4c2e1bef4cf5cd0fca # v6.0.1
        with:
          enable-cache: true
          prune-cache: false
      - uses: actions/setup-python@a26af69be951a213d495a4c3e4e4022e16d87065 # v5.6.0
        id: setup-python
        with:
          python-version-file: pyproject.toml
      - uses: actions/cache@5a3ec84eff668545956fd18022155c47e93e2684 # v4.2.3
        with:
          path: ~/.cache/pre-commit
          key: pre-commit|${{ hashFiles('pyproject.toml', '.pre-commit-config.yaml') }}
      - run: uv run --locked --group pre-commit pre-commit run --show-diff-on-failure --color=always --all-files
      - uses: pre-commit-ci/lite-action@5d6cc0eb514c891a40562a58a8e71576c5c7fb43 # v1.1.0
        if: ${{ !cancelled() }}
>>>>>>> 941efd4a
<|MERGE_RESOLUTION|>--- conflicted
+++ resolved
@@ -7,15 +7,6 @@
   main:
     runs-on: ubuntu-latest
     steps:
-<<<<<<< HEAD
-    - uses: actions/checkout@11bd71901bbe5b1630ceea73d27597364c9af683 # v4.2.2
-    - uses: actions/setup-python@a26af69be951a213d495a4c3e4e4022e16d87065 # v5.6.0
-      with:
-        python-version: 3.x
-    - uses: pre-commit/action@2c7b3805fd2a0fd8c1884dcaebf91fc102a13ecd # v3.0.1
-    - uses: pre-commit-ci/lite-action@5d6cc0eb514c891a40562a58a8e71576c5c7fb43 # v1.1.0
-      if: ${{ !cancelled() }}
-=======
       - uses: actions/checkout@11bd71901bbe5b1630ceea73d27597364c9af683 # v4.2.2
       - uses: astral-sh/setup-uv@6b9c6063abd6010835644d4c2e1bef4cf5cd0fca # v6.0.1
         with:
@@ -31,5 +22,4 @@
           key: pre-commit|${{ hashFiles('pyproject.toml', '.pre-commit-config.yaml') }}
       - run: uv run --locked --group pre-commit pre-commit run --show-diff-on-failure --color=always --all-files
       - uses: pre-commit-ci/lite-action@5d6cc0eb514c891a40562a58a8e71576c5c7fb43 # v1.1.0
-        if: ${{ !cancelled() }}
->>>>>>> 941efd4a
+        if: ${{ !cancelled() }}