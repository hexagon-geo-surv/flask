--- conflicted
+++ resolved
@@ -170,12 +170,8 @@
 
 [tool.tox]
 env_list = [
-<<<<<<< HEAD
-    "py3.13", "py3.12", "py3.11", "py3.10",
-=======
     "py3.14", "py3.14t", "py3.13", "py3.13t",
-    "py3.12", "py3.11", "py3.10", "py3.9",
->>>>>>> 91700009
+    "py3.12", "py3.11", "py3.10",
     "pypy3.11",
     "tests-min", "tests-dev",
     "style",
